--- conflicted
+++ resolved
@@ -3,18 +3,15 @@
 import (
 	"encoding/json"
 	"fmt"
-<<<<<<< HEAD
-=======
-	etw "github.com/MashaSamoylova/tracing-session"
->>>>>>> e9dce63c
 	"os"
 	"os/signal"
 	"sync"
+
+	etw "github.com/MashaSamoylova/tracing-session"
 )
 
 var wg sync.WaitGroup
 
-<<<<<<< HEAD
 func main() {
 	if len(os.Args) < 2 {
 		fmt.Println("Usage ./trace-session.exe <providerGUID>")
@@ -24,7 +21,7 @@
 	enc := json.NewEncoder(os.Stdout)
 	enc.SetIndent("", "  ")
 
-	session, err := etw.NewSession("TEST-GO-GO", func(e *etw.Event) {
+	session, err := etw.NewSession("TEST-GO-GO", "test.etl", func(e *etw.Event) {
 		fmt.Println(e.Header.Id)
 		if e.Header.Id != 11 {
 			return
@@ -40,15 +37,6 @@
 			_ = enc.Encode(data)
 		}
 	})
-=======
-func callback(e *etw.Event) {
-	fmt.Println("wmi:", e.EventHeader.EventDescriptor.Id, e.EventHeader.TimeStamp)
-}
-
-
-func main() {
-	session, err := etw.NewSession("TEST-GO-GO", "test2.etl", callback)
->>>>>>> e9dce63c
 	if err != nil {
 		panic(err)
 	}
